use std::env;
use std::fs;
use std::io::{BufRead, BufReader, BufWriter, Write};
use std::path::Path;

use phf_codegen::Map;
use quote::quote;

/* This build script contains a "parser" for the PCI ID database.
 * "Parser" is in scare-quotes because it's really a line matcher with a small amount
 * of context needed for pairing nested entities (e.g. devices) with their parents (e.g. vendors).
 */

type VMap = Map<u16>;

struct CgVendor {
    id: u16,
    name: String,
    devices: Vec<CgDevice>,
}

struct CgDevice {
    id: u16,
    name: String,
    subsystems: Vec<CgSubSystem>,
}

struct CgSubSystem {
    subvendor: u16,
    subdevice: u16,
    name: String,
}

#[allow(clippy::redundant_field_names)]
fn main() {
    let out_dir = env::var_os("OUT_DIR").unwrap();
    let src_path = Path::new("pciids/pci.ids");
    let dest_path = Path::new(&out_dir).join("pci_ids.cg.rs");
    let input = {
        let f = fs::File::open(src_path).unwrap();
        BufReader::new(f)
    };
    let mut output = {
        let f = fs::File::create(dest_path).unwrap();
        BufWriter::new(f)
    };

    // Parser state.
    let mut curr_vendor: Option<CgVendor> = None;
    let mut curr_device_id = 0u16;

    let mut map = emit_prologue(&mut output);

    for line in input.lines() {
        let line = line.unwrap();
        if line.is_empty() || line.starts_with('#') {
            continue;
        }

        if let Ok((name, id)) = parser::vendor(&line) {
            // If there was a previous vendor, emit it.
            if let Some(vendor) = curr_vendor.take() {
                emit_vendor(&mut map, &vendor);
            }

            // Set our new vendor as the current vendor.
            curr_vendor = Some(CgVendor {
                id,
                name: name.into(),
                devices: vec![],
            });
        } else if let Ok((name, id)) = parser::device(&line) {
            // We should always have a current vendor; failure here indicates a malformed input.
            let curr_vendor = curr_vendor.as_mut().unwrap();
            curr_vendor.devices.push(CgDevice {
                id,
                name: name.into(),
                subsystems: vec![],
            });
            curr_device_id = id;
        } else if let Ok((name, (subvendor, subdevice))) = parser::subsystem(&line) {
            // We should always have a current vendor; failure here indicates a malformed input.
            // Similarly, our current vendor should always have a device corresponding
            // to the current device id.
            let curr_vendor = curr_vendor.as_mut().unwrap();
            let curr_device = curr_vendor
                .devices
                .iter_mut()
                .find(|d| d.id == curr_device_id)
                .unwrap();

            curr_device.subsystems.push(CgSubSystem {
                subvendor,
                subdevice,
                name: name.into(),
            });
        } else {
            // TODO: Lots of other things that could be parsed out:
            // Language, dialect, country code, HID types, ...
            break;
        }
    }
    if let Some(vendor) = curr_vendor.take() {
        emit_vendor(&mut map, &vendor);
    }

    emit_epilogue(&mut output, map);

    println!("cargo:rerun-if-changed=build.rs");
    println!("cargo:rerun-if-changed=pciids/pci.ids");
}

mod parser {
    use std::num::ParseIntError;

    use nom::bytes::complete::{tag, take};
    use nom::character::complete::{hex_digit1, tab};
    use nom::combinator::{all_consuming, map_parser, map_res};
    use nom::sequence::{delimited, separated_pair, terminated};
    use nom::IResult;

    fn id<T, F>(size: usize, from_str_radix: F) -> impl Fn(&str) -> IResult<&str, T>
    where
        F: Fn(&str, u32) -> Result<T, ParseIntError>,
    {
        move |input| {
            map_res(map_parser(take(size), all_consuming(hex_digit1)), |input| {
                from_str_radix(input, 16)
            })(input)
        }
    }

    pub fn vendor(input: &str) -> IResult<&str, u16> {
        let id = id(4, u16::from_str_radix);
        terminated(id, tag("  "))(input)
    }

    pub fn device(input: &str) -> IResult<&str, u16> {
        let id = id(4, u16::from_str_radix);
        delimited(tab, id, tag("  "))(input)
    }

    pub fn subsystem(input: &str) -> IResult<&str, (u16, u16)> {
        let subvendor = id(4, u16::from_str_radix);
        let subdevice = id(4, u16::from_str_radix);
        let id = separated_pair(subvendor, tag(" "), subdevice);
        delimited(tag("\t\t"), id, tag("  "))(input)
    }
}

fn emit_prologue(output: &mut impl Write) -> VMap {
    writeln!(output, "static PCI_IDS: phf::Map<u16, Vendor> = ").unwrap();

    Map::new()
}

fn emit_vendor(map: &mut VMap, vendor: &CgVendor) {
    map.entry(vendor.id, &quote!(#vendor).to_string());
}

fn emit_epilogue(output: &mut impl Write, map: VMap) {
    writeln!(output, "{};", map.build()).unwrap();
}

impl quote::ToTokens for CgVendor {
    fn to_tokens(&self, tokens: &mut proc_macro2::TokenStream) {
        let CgVendor {
            id: vendor_id,
            name,
            devices,
        } = self;

<<<<<<< HEAD
        let devices = devices.iter().map(|CgDevice { id, name, subsystems }| {
            quote!{
                Device { vendor_id: #vendor_id, id: #id, name: #name, subsystems: &[#(#subsystems),*] }
=======
        let devices = devices.iter().map(|CgDevice { id, name, subsystem }| {
            quote! {
                Device { vendor_id: #vendor_id, id: #id, name: #name, subsystem: &[#(#subsystem),*] }
>>>>>>> b2cc6dce
            }
        });
        tokens.extend(quote! {
            Vendor { id: #vendor_id, name: #name, devices: &[#(#devices),*] }
        });
    }
}

impl quote::ToTokens for CgSubSystem {
    fn to_tokens(&self, tokens: &mut proc_macro2::TokenStream) {
        let CgSubSystem {
            subvendor,
            subdevice,
            name,
        } = self;
        tokens.extend(quote! {
            SubSystem { subvendor: #subvendor, subdevice: #subdevice, name: #name }
        });
    }
}<|MERGE_RESOLUTION|>--- conflicted
+++ resolved
@@ -170,15 +170,9 @@
             devices,
         } = self;
 
-<<<<<<< HEAD
-        let devices = devices.iter().map(|CgDevice { id, name, subsystems }| {
-            quote!{
-                Device { vendor_id: #vendor_id, id: #id, name: #name, subsystems: &[#(#subsystems),*] }
-=======
         let devices = devices.iter().map(|CgDevice { id, name, subsystem }| {
             quote! {
                 Device { vendor_id: #vendor_id, id: #id, name: #name, subsystem: &[#(#subsystem),*] }
->>>>>>> b2cc6dce
             }
         });
         tokens.extend(quote! {
